
module Fauna
  class User < Fauna::Model
<<<<<<< HEAD
    extend Fauna::Model::Fields
    extend Fauna::Model::References
    extend Fauna::Model::Timelines

    timeline :changes, :follows, :followers, :local, :internal => true

    validates :name, :presence => true

=======
>>>>>>> 329f89cb
    def self.find_by_email(email)
      find_by("users", :email => email)
    end

    def self.find_by_external_id(external_id)
      find_by("users", :external_id => external_id)
    end

    def self.find_by_name(name)
      find_by("users", :name => name)
    end

    def email
      struct['email']
    end

    def email=(email)
      struct['email'] = email
    end

    # FIXME https://github.com/fauna/issues/issues/16
    def name
      struct['name']
    end

    def external_id
      struct['external_id']
    end

    private

    def post
      Fauna::Client.post("users", struct)
    end
  end
end<|MERGE_RESOLUTION|>--- conflicted
+++ resolved
@@ -1,17 +1,9 @@
 
 module Fauna
   class User < Fauna::Model
-<<<<<<< HEAD
-    extend Fauna::Model::Fields
-    extend Fauna::Model::References
-    extend Fauna::Model::Timelines
-
-    timeline :changes, :follows, :followers, :local, :internal => true
 
     validates :name, :presence => true
 
-=======
->>>>>>> 329f89cb
     def self.find_by_email(email)
       find_by("users", :email => email)
     end
