# -*- encoding: utf-8 -*-
lib = File.expand_path('../lib', __FILE__)
$LOAD_PATH.unshift(lib) unless $LOAD_PATH.include?(lib)
require 'fauna/version'

Gem::Specification.new do |s|
  s.name = 'fauna'
  s.version = Fauna::VERSION
  s.date = '2012-12-10'
  s.summary = ''
  s.description = ''
  s.authors = ["Fauna.org"]
  s.email = 'matt@fauna.org'
  s.files = Dir['README.md', 'lib/**/*']
  s.homepage = 'https://fauna.org'
  s.add_dependency 'activemodel'
  s.add_dependency 'activesupport'
  s.add_dependency 'rest-client'
  s.add_dependency 'json'
<<<<<<< HEAD
  s.add_development_dependency 'minitest'
  s.add_development_dependency 'mocha'
  s.add_development_dependency 'activemodel'
=======
  s.add_development_dependency 'mocha'
>>>>>>> 8894e17c
end<|MERGE_RESOLUTION|>--- conflicted
+++ resolved
@@ -17,11 +17,6 @@
   s.add_dependency 'activesupport'
   s.add_dependency 'rest-client'
   s.add_dependency 'json'
-<<<<<<< HEAD
   s.add_development_dependency 'minitest'
   s.add_development_dependency 'mocha'
-  s.add_development_dependency 'activemodel'
-=======
-  s.add_development_dependency 'mocha'
->>>>>>> 8894e17c
 end